--- conflicted
+++ resolved
@@ -712,13 +712,8 @@
 
     tdata, fdata, ferrdata, bdata = import_data(data_fn)
 
-<<<<<<< HEAD
     max_flux_loc =  tdata[bdata == "r"][np.argmax(fdata[bdata == "r"] - np.abs(ferrdata[bdata == "r"]))]
-    
-=======
-    max_flux_loc =  tdata[np.argmax(fdata[bdata == "r"] - np.abs(ferrdata[bdata == "r"]))]
-
->>>>>>> e0d5ded4
+   
     tdata -= max_flux_loc # make relative
 
     eq_wt_samples = np.load(fit_fn)['arr_0']
